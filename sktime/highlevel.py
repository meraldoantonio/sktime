"""
Unified high-level interface for various time series related learning tasks.
"""

import numpy as np
import pandas as pd
<<<<<<< HEAD
from sklearn.base import _pprint
from sklearn.base import BaseEstimator
from sklearn.base import ClassifierMixin
from sklearn.base import RegressorMixin
from sklearn.base import clone
from sklearn.pipeline import Pipeline
from sklearn.model_selection import GridSearchCV
from sklearn.model_selection import RandomizedSearchCV
from inspect import signature

from .classifiers.base import BaseClassifier
from .forecasting.base import BaseForecaster
from .regressors.base import BaseRegressor
from .pipeline import TSPipeline
from sktime.utils.transformations import RollingWindowSplit
from .utils.validation import validate_fh

__all__ = ['TSCTask',
           'TSRTask',
           'ForecastingTask',
           'TSCStrategy',
           'TSRStrategy',
           'ForecastingStrategy']
__author__ = ['Markus Löning', 'Sajay Ganesh']


# TODO implement task-strategy-estimator compatibility lookup registry using strategy traits
REGRESSOR_TYPES = (BaseRegressor, RegressorMixin)
CLASSIFIER_TYPES = (BaseClassifier, ClassifierMixin)
FORECASTER_TYPES = (BaseForecaster, )
ESTIMATOR_TYPES = REGRESSOR_TYPES + CLASSIFIER_TYPES + FORECASTER_TYPES

CASES = ("TSR", "TSC", "Forecasting")

=======
import numpy as np
from sklearn.base import BaseEstimator
from sklearn.base import _pprint
import os
import pickle

__all__ = ['TSCTask', 'ForecastingTask', 'TSCStrategy', 'TSRStrategy']
>>>>>>> a8db6cda

class BaseTask:
    """
    Abstract base task class.

    A task encapsulates metadata information such as the feature and
    target variable which to fit the data to and additional necessary
    instructions on how to fit and predict.

<<<<<<< HEAD
    Implements attributes and operations shared by all tasks,
    including compatibility checks between the concrete task type and
    passed metadata.

    Parameters
    ----------
    target : str
        The column name for the target variable to be predicted.
    features : list of str, optinal, (default=None)
        The column name(s) for the feature variable. If None, every column apart from target will be used as a feature.
    metadata : pandas.DataFrame
        Contains the metadata that the task is expected to work with.
    """

    def __init__(self, target, features=None, metadata=None):
        # TODO input checks on target and feature args
        self._target = target
        self._features = features if features is None else pd.Index(features)

        self._metadata = None  # initialised as None, properly updated through setter method below
        if metadata is not None:
            self.set_metadata(metadata)  # using the modified setter method below

    @property
    def target(self):
        """
        Make attributes read-only.
=======
class BaseTask:
    """An object that encapsulates meta-data and instructions on how to derive the target/label for the time-series
    prediction/supervised learning task.
    Parameters
    ----------
    metadata : pd.DataFrame
        Contains the metadata that the task is expected to work with.
    target : string
        The column header for the target variable to be predicted.
    features : list of string
        The column header for the target variable to be predicted.
        If omitted, every column apart from target would be a feature.
    """
    def __init__(self, target, features=None, metadata=None):

        # TODO input checks
        # TODO use metadata object from extended data container
        self._target = target
        self._features = features if features is None else pd.Index(features)
        self._metadata = None

        if metadata is not None:
            self.set_metadata(metadata)

    @property
    def target(self):
        """Expose the private variable _target in a controlled way
>>>>>>> a8db6cda
        """
        return self._target

    @property
    def features(self):
<<<<<<< HEAD
        """
        Make attributes read-only.
        """
        return self._features

    @property
    def metadata(self):
        """
        Make attributes read-only.
        """
        # TODO if metadata is a mutable object itself, its contents may still be mutable
        return self._metadata
=======
        """Expose the private variable _features in a controlled way
        """
        return self._features

    def __getitem__(self, key):
        """Provide read only access via keys to the metadata of the task
        """
        if key not in self._metadata.keys():
            raise KeyError()
        return self._metadata[key]

    def set_metadata(self, metadata):

        if not isinstance(metadata, pd.DataFrame):
            # TODO replace whole pandas datacontainer with separated metadata container
            raise ValueError(f'Data must be pandas dataframe, but found {type(metadata)}')

        # if metadata is not already set
        if self._metadata is None:
            # update features if not already set
            if self.features is None:
                self._features = metadata.columns.drop(self.target)
            # otherwise check against metadata columns
            else:
                if not np.all(self.features.isin(metadata.columns)):
                    raise ValueError(f'Features: {self.features} cannot be found in metadata')

            self._metadata = {
                "nrow": metadata.shape[0],
                "ncol": metadata.shape[1],
                "target_type": {self.target: type(i) for i in metadata[self.target]},
                "feature_type": {col: {type(i) for i in metadata[col]} for col in self.features}
            }

        # if metadata is already set, raise error
        else:
            raise AttributeError('Metadata is already set and can only be set once')


class TSCTask(BaseTask):
    """Time series classification task.
    Parameters
    ----------
    metadata : pandas DataFrame
        Meta-data
    target : str
        Name of target variable.
    features : list
        Name of feature variables.
    """
    def __init__(self, target, features=None, metadata=None):
        self._case = 'TSC'
        super(TSCTask, self).__init__(target, features=features, metadata=metadata)


class ForecastingTask(BaseTask):
    """Forecasting task.
    Parameters
    ----------
    metadata : pandas DataFrame
        Meta-metadata
    target : str
        Name of target variable.
    pred_horizon : list
        List of steps ahead to predict.
    features : list
        List of feature variables.
    """
    def __init__(self, target, pred_horizon, features=None, metadata=None):
        self._case = 'forecasting'
        self._pred_horizon = np.sort(pred_horizon)
        super(ForecastingTask, self).__init__(target, features=features, metadata=metadata)

    @property
    def pred_horizon(self):
        """Exposes the private variable _pred_horizon in a controlled way
        """
        return self._pred_horizon
>>>>>>> a8db6cda

    def set_metadata(self, metadata):
        """
        Provide missing metadata information to task if not already set.

<<<<<<< HEAD
        This method is especially useful in orchestration where metadata may not be
        available when specifying the task.

        Parameters
        ----------
        metadata : pandas.DataFrame
            Metadata container

        Returns
        -------
        self : an instance of self
        """
        # TODO replace whole pandas data container as input argument with separated metadata container

        # only set metadata if metadata is not already set, otherwise raise error
        if self._metadata is not None:
            raise AttributeError('Metadata is already set and can only be set once, create a new task for different '
                                 'metadata')

        # check for consistency of information provided in task with given metadata
        self.check_data_compatibility(metadata)

        # set default feature information (all columns but target) using metadata
        if self.features is None:
            self._features = metadata.columns.drop(self.target)

        # set metadata
        self._metadata = {
            "nrow": metadata.shape[0],
            "ncol": metadata.shape[1],
            "target_type": {self.target: type(i) for i in metadata[self.target]},
            "feature_type": {col: {type(i) for i in metadata[col]} for col in self.features}
        }
        return self

    def check_data_compatibility(self, metadata):
        """
        Check compatibility of task with passed metadata.

        Parameters
        ----------
        metadata : pandas.DataFrame
            Metadata container
        """
        if not isinstance(metadata, pd.DataFrame):
            raise ValueError(f'Metadata must be provided in form of a pandas dataframe, but found: {type(metadata)}')

        if self.target not in metadata.columns:
            raise ValueError(f"Target: {self.target} not found in metadata")

        if self.features is not None:
            if not np.all(self.features.isin(metadata.columns)):
                raise ValueError(f"Features: {list(self.features)} not found in metadata")

        if isinstance(self, (TSCTask, TSRTask)):
            if self.features is None:
                if len(metadata.columns.drop(self.target)) == 0:
                    raise ValueError(f"For task of type: {type(self)}, at least one feature must be given, "
                                     f"but found none")

            if metadata.shape[0] <= 1:
                raise ValueError(f"For task of type: {type(self)}, several samples (rows) must be given, but only "
                                 f"found: {metadata.shape[0]} samples")

        if isinstance(self, ForecastingTask):
            if metadata.shape[0] > 1:
                raise ValueError(f"For task of type: {type(self)}, only a single sample (row) can be given, but found: "
                                 f"{metadata.shape[0]} rows")

    @classmethod
    def _get_param_names(cls):
        """Get parameter names for the task"""
        # fetch the constructor or the original constructor before
        # deprecation wrapping if any
        init = getattr(cls.__init__, 'deprecated_original', cls.__init__)
        if init is object.__init__:
            # No explicit constructor to introspect
            return []

        # introspect the constructor arguments to find the model parameters
        # to represent
        init_signature = signature(init)
        # Consider the constructor parameters excluding 'self'
        parameters = [p for p in init_signature.parameters.values()
                      if p.name != 'self' and p.kind != p.VAR_KEYWORD]

        # Extract and sort argument names excluding 'self'
        return sorted([p.name for p in parameters])

    def _get_params(self):
        """Get parameters of the task.

        Returns
        -------
        params : mapping of string to any
            Parameter names mapped to their values.
        """
        out = {key: getattr(self, key, None) for key in self._get_param_names()}
        return out

    def __repr__(self):
        class_name = self.__class__.__name__
        return '%s(%s)' % (class_name, _pprint(self._get_params(), offset=len(class_name), ),)


class TSCTask(BaseTask):
    """
    Time series classification task.

    A task encapsulates metadata information such as the feature and target variable
    to which to fit the data to and any additional necessary instructions on how
    to fit and predict.

=======
class BaseStrategy:
    """A meta-estimator that employs a low level estimator to
    perform a pescribed task
>>>>>>> a8db6cda
    Parameters
    ----------
    target : str
        The column name for the target variable to be predicted.
    features : list of str, optinal (default=None)
        The column name(s) for the feature variable. If None, every column apart from target will be used as a feature.
    metadata : pandas.DataFrame, optional (default=None)
        Contains the metadata that the task is expected to work with.
    """
<<<<<<< HEAD

    def __init__(self, target, features=None, metadata=None):
        self._case = 'TSC'
        super(TSCTask, self).__init__(target, features=features, metadata=metadata)


class TSRTask(BaseTask):
    """
    Time series regression task.

    A task encapsulates metadata information such as the feature and target variable
    to which to fit the data to and any additional necessary instructions on how
    to fit and predict.

    Parameters
    ----------
    target : str
        The column name for the target variable to be predicted.
    features : list of str, optinal (default=None)
        The column name(s) for the feature variable. If None, every column apart from target will be used as a feature.
    metadata : pandas.DataFrame, optional (default=None)
        Contains the metadata that the task is expected to work with.
    """

    def __init__(self, target, features=None, metadata=None):
        self._case = 'TSR'
        super(TSRTask, self).__init__(target, features=features, metadata=metadata)


class ForecastingTask(BaseTask):
    """
    Time series forecasting task.

    A task encapsulates metadata information such as the feature and target
    variable which to fit the data to and additional necessary instructions on how to fit and predict.

    Parameters
    ----------
    target : str
        The column name for the target variable to be predicted.
    features : list of str, optional, (default=None)
        The column name(s) for the exogenous feature variable. If None, every column apart from target will be used as
        a feature.
    metadata : pandas.DataFrame, optional (default=None)
        Contains the metadata that the task is expected to work with.
    fh : array-like  or int, optional, (default=None)
        Single step ahead or array of steps ahead to forecast.
    """

    def __init__(self, target, fh=None, features=None, metadata=None):
        self._case = "Forecasting"
        self._fh = validate_fh(fh)
        super(ForecastingTask, self).__init__(target, features=features, metadata=metadata)

    @property
    def fh(self):
        """
        Makes attribute read-only.
        """
        return self._fh


class BaseStrategy:
    """
    Abstract base strategy class.

    Implements attributes and operations shared by all strategies,
    including input and compatibility checks between passed estimator,
    data and task.
    """

    def __init__(self, estimator, name=None, check_input=True):
        self._check_estimator_compatibility(estimator)
=======
    def __init__(self, estimator, name=None):
        # construct and initialize the estimator
>>>>>>> a8db6cda
        self._estimator = estimator

        self._name = estimator.__class__.__name__ if name is None else name
        self.check_input = check_input
        self._task = None
<<<<<<< HEAD

    @property
    def name(self):
        """
        Makes attribute read-only.
=======
        self._name = name if name is not None else self.__class__.__name__
        self._traits = {"tags": None}  # traits for matching strategies with tasks

    @property
    def name(self):
        """Returns name of strategy
        """
        return self._name
    @property
    def case(self):
        """Expose the private variable _case as read only
>>>>>>> a8db6cda
        """
        return self._name

    def __getitem__(self, key):
        """Provide read only access via keys
        to the private traits
        """
<<<<<<< HEAD
        Provide read only access via keys to the private traits
        """
=======
>>>>>>> a8db6cda
        if key not in self._traits.keys():
            raise KeyError
        return self._traits[key]

    def fit(self, task, data):
<<<<<<< HEAD
        """
        Fit the strategy to the given task and data.

        Parameters
        ----------
        task : Task
            Task encapsualting metadata information on feature and target variables to which to fit the data to.
        data : pandas.DataFrame
            Dataframe with feature and target variables as specified in task.

        Returns
        -------
        self : an instance of the self
        """
        if self.check_input:
            self._validate_data(data)

        # Check task compatibility with strategy
        self._check_task_compatibility(task)
        self._task = task

        # Set metadata if not already set
        if self._task.metadata is None:
            self._task.set_metadata(data)

        # strategy-specific implementation
        return self._fit(data)

    def _check_task_compatibility(self, task):
        """
        Helper function to check compatibility of strategy with task
        """
        # TODO replace by task-strategy compatibility lookup registry
        if hasattr(task, '_case'):
            if self._case != task._case:
                raise ValueError("Strategy <-> task mismatch: The chosen strategy is incompatible with the given task")
        else:
            raise AttributeError("The passed case of the task is unknown")

    def _check_estimator_compatibility(self, estimator):
        """
        Helper function to check compatibility of estimator with strategy
        """

        # Determine required estimator type from strategy case
        # TODO replace with strategy - estimator type registry lookup
        if hasattr(self, '_traits'):
            required = self._traits["required_estimator_type"]
            if any(estimator_type not in ESTIMATOR_TYPES for estimator_type in required):
                raise AttributeError(f"Required estimator type unknown")
        else:
            raise AttributeError(f"Required estimator type not found")

        # Check estimator compatibility with required type
        if not isinstance(estimator, BaseEstimator):
            raise ValueError(f"Estimator must inherit from BaseEstimator")

        # If pipeline, check compatibility of final estimator
        if isinstance(estimator, (Pipeline, TSPipeline)):
            final_estimator = estimator.steps[-1][1]
            if not isinstance(final_estimator, required):
                raise ValueError(f"Final estimator of passed pipeline estimator must be of type: {required}, "
                                 f"but found: {type(final_estimator)}")

        # If tuning meta-estimator, check compatibility of inner estimator
        elif isinstance(estimator, (GridSearchCV, RandomizedSearchCV)):
            estimator = estimator.estimator
            if not isinstance(estimator, required):
                raise ValueError(f"Inner estimator of passed meta-estimator must be of type: {required}, "
                                 f"but found: {type(estimator)}")

        # Otherwise check estimator directly
        else:
            if not isinstance(estimator, required):
                raise ValueError(f"Passed estimator has to be of type: {required}, but found: {type(estimator)}")

    @staticmethod
    def _validate_data(data):
        """
        Helper function to validate input data.
        """
        if not isinstance(data, pd.DataFrame):
            raise ValueError(f"Data must be pandas DataFrame, but found: {type(data)}")

        # TODO add input checks for contents, ie all cells be pandas Series, numpy arrays or primitives,
        #  ultimately move checks to data container
        # s = y.iloc[0]
        # if not isinstance(s, (np.ndarray, pd.Series)):
        #     raise ValueError(f'``y`` must contain a pandas Series or numpy array, but found: {type(s)}.')

    def get_params(self, deep=True):
        """
        Call get_params of the estimator. Retrieves hyper-parameters.

        Returns
        -------
        params : dict
            Dictionary with parameter names and values of estimator.
        """
        return self._estimator.get_params(deep=deep)

    def set_params(self, **params):
        """
        Call set_params of the estimator. Sets hyper-parameters.
        """
        self._estimator.set_params(**params)

    def __repr__(self):
        strategy_name = self.__class__.__name__
        estimator_name = self._estimator.__class__.__name__
        return '%s(%s(%s))' % (strategy_name, estimator_name,
                               _pprint(self.get_params(deep=False), offset=len(strategy_name), ),)


class BaseSupervisedLearningStrategy(BaseStrategy):
    """Abstract strategy class for time series supervised learning that accepts a low-level estimator to
    perform a given task.

    Implements predict and internal fit methods for time series regression and classification.
    """

    def _fit(self, data):
        """
        Internal fit

        Parameters
        ----------
        data : pandas.DataFrame
            Dataframe with feature and target variables as specified in task.


        Returns
        -------
        self : an instance of self
        """
        # select features and target
        X = data[self._task.features]
        y = data[self._task.target]

        # fit the estimator
        return self._estimator.fit(X, y)

    def predict(self, data):
        """
        Predict using the given test data.

        Parameters
        ----------
        data : a pandas.DataFrame
            Dataframe with feature and target variables as specified in task passed to ``fit``.


=======
        """Fit the estimator according to task details
        Parameters
        ----------
        task : Task
            A task initialized with the same kind of data
        data : pd.DataFrame
            Training Data
        Returns
        -------
        self: the instance being fitted
            returns the predictions
        """
        # check task compatibility with Strategy
        # TODO replace by task-strategy compatibility lookup registry
        if self._case != task._case:
            raise ValueError("Strategy <-> task mismatch: The chosen strategy is incompatible with the given task")

        # update task if necessary
        if task.features is None:
            task.set_metadata(data)
        self._task = task

        # fit the estimator
        try:
            X = data[self._task.features]
            y = data[self._task.target]
        except KeyError:
            raise ValueError("Task <-> data mismatch. The target/features are not in the data")

        # fit the estimator
        self._estimator.fit(X, y)
        return self

    def predict(self, data):
        """Predict the targets for the test data
        Parameters
        ----------
        data : a pandas DataFrame
            Prediction Data
>>>>>>> a8db6cda
        Returns
        -------
        y_pred : pandas.Series
            Returns the series of predicted values.
        """

        # select features
        X = data[self._task.features]

        # predict
        return self._estimator.predict(X)


class TSCStrategy(BaseSupervisedLearningStrategy):
    """
    Strategy for time series classification.

    Parameters
    ----------
    estimator : an estimator
        Low-level estimator used in strategy.
    name : str, optional (default=None)
        Name of strategy. If None, class name of estimator is used.
    check_input : bool, optional (default=True)
        - If True, input are checked.
        - If False, input are not checked and assumed correct. Use with caution.
    """

    def __init__(self, estimator, name=None, check_input=True):
        self._case = "TSC"
        self._traits = {"required_estimator_type": CLASSIFIER_TYPES}
        super(TSCStrategy, self).__init__(estimator, name=name, check_input=check_input)


class TSRStrategy(BaseSupervisedLearningStrategy):
    """
    Strategy for time series regression.

    Parameters
    ----------
    estimator : an estimator
        Low-level estimator used in strategy.
    name : str, optional (default=None)
        Name of strategy. If None, class name of estimator is used.
    check_input : bool, optional (default=True)
        - If True, input are checked.
        - If False, input are not checked and assumed correct. Use with caution.
    """

    def __init__(self, estimator, name=None, check_input=True):
        self._case = "TSR"
        self._traits = {"required_estimator_type": REGRESSOR_TYPES}
        super(TSRStrategy, self).__init__(estimator, name=name, check_input=check_input)


class ForecastingStrategy(BaseStrategy):
    """
    Strategy for time series forecasting.

    Parameters
    ----------
    estimator : an estimator
        Low-level estimator
    name : str, optional (default=None)
        Name of strategy. If None, class name of estimator is used.
    check_input : bool, optional (default=True)
        - If True, input are checked.
        - If False, input are not checked and assumed correct. Use with caution.
    """

    def __init__(self, estimator, name=None, check_input=True):
        self._case = "Forecasting"
        self._traits = {"required_estimator_type": FORECASTER_TYPES}
        super(ForecastingStrategy, self).__init__(estimator, name=name, check_input=check_input)

    def _fit(self, data):
        """
        Internal fit.

        Parameters
        ----------
        data : pandas.DataFrame
            Input data

        Returns
        -------
        self : an instance of self
        """

        y = data[self._task.target]
        if len(self._task.features) > 0:
            X = data[self._task.features]
            kwargs = {'X': X}
        else:
            kwargs = {}

<<<<<<< HEAD
        # fit the estimator
        return self._estimator.fit(y, **kwargs)

    def update(self, data):
=======
    def get_params(self, deep=True):
        """call get_params of the estimator
>>>>>>> a8db6cda
        """
        Update forecasts using new data.

<<<<<<< HEAD
        Parameters
        ----------
        data : pandas.DataFrame
            Dataframe with feature and target variables as specified in task.

        Returns
        -------
        self : an instance of the self
=======
    def set_params(self, **params):
        """Call set_params of the estimator
>>>>>>> a8db6cda
        """

<<<<<<< HEAD
        if self.check_input:
            self._task.check_data_compatibility(data)

        if hasattr(self._estimator, 'update'):
            try:
                y = data[self._task.target]
                if len(self._task.features) > 0:
                    X = data[self._task.features]
                    kwargs = {'X': X}
                else:
                    kwargs = {}
            except KeyError:
                raise ValueError("Task <-> data mismatch. The target/features are not in the data")
            self._estimator.update(y, **kwargs)
        else:
            raise NotImplementedError(f"Supplied low-level estimator: {self._estimator} does not implement update "
                                      f"method.")

        return self

    def predict(self, data=None):
        """
        Predict.
=======
    def __repr__(self):
        class_name = self.__class__.__name__
        estimator_name = self._estimator.__class__.__name__
        return '%s(%s(%s))' % (class_name, estimator_name,
                               _pprint(self.get_params(deep=False), offset=len(class_name), ),)


    def save(self, dataset_name, cv_fold, strategies_save_dir):
        """
        Saves the strategy on the hard drive

        Parameters
        ----------
        dataset_name:string
            Name of the dataset
        cv_fold: int
            Number of cross validation fold on which the strategy was trained
        strategies_save_dir: string
            Path were the strategies will be saved
        """
        if strategies_save_dir is None:
            raise ValueError('Please provide a directory for saving the strategies')
        
        #TODO implement check for overwriting already saved files
        save_path = os.path.join(strategies_save_dir, dataset_name)
        
        if not os.path.exists(save_path):
            os.makedirs(save_path)

        #TODO pickling will not work for all strategies
        pickle.dump(self, open(os.path.join(save_path, self._name + '_cv_fold'+str(cv_fold)+ '.p'),"wb"))

    def load(self, path):
        """
        Load saved strategy

        Parameters
        ----------
        path: String
            location on disk where the strategy was saved
        
        Returns
        -------
        strategy:
            sktime strategy
        """
        return pickle.load(open(path,'rb'))

class TSCStrategy(BaseStrategy):
    """Strategies for Time Series Classification
    """
    def __init__(self, *args, **kwargs):
        super().__init__(*args, **kwargs)
        self._case = "TSC"
        if 'name' in kwargs:
            self._name = kwargs['name']
        else:
            self._name = self._estimator.__class__.__name__
>>>>>>> a8db6cda

        Parameters
        ----------
        data : pandas.DataFrame, shape=[n_obs, n_vars], optional (default=None)
            An optional 2-d dataframe of exogenous variables. If provided, these
            variables are used as additional features in the regression
            operation. This should not include a constant or trend. Note that if
            provided, the forecaster must also have been fitted on the exogenous
            features.

<<<<<<< HEAD
        Returns
        -------
        y_pred : pandas.Series
            Series of predicted values.
        """

        fh = self._task.fh

        if len(self._task.features) > 0:
            if data is not None:
                X = data[self._task.features]
                kwargs = {'X': X}
            else:
                raise ValueError('No data passed, but passed task requires feature data')
        else:
            kwargs = {}

        return self._estimator.predict(fh=fh, **kwargs)  # forecaster specific implementation


class Forecasting2TSRReductionStrategy(BaseStrategy):
    """
    Forecasting to time series regression reduction strategy.

    Strategy to reduce a forecasting problem to a time series regression
    problem using a rolling window approach

    Parameters
    ----------
    estimator : an estimator
        Time series regressor.
    window_length : int, optional (default=None)
        Window length of rolling window approach.
    name : str, optional (default=None)
    check_input : bool, optional (default=True)
        - If True, input are checked.
        - If False, input are not checked and assumed correct. Use with caution.
    """
    def __init__(self, estimator, window_length=None, name=None, check_input=True):
        self._case = "Forecasting"
        self._traits = {"required_estimator_type": REGRESSOR_TYPES}
        super(Forecasting2TSRReductionStrategy, self).__init__(estimator, name=name, check_input=check_input)

        # TODO what's a good default for window length? sqrt(len(data))?
        self.window_length = window_length
        self.estimators = []
        self.estimators_ = []

    def _fit(self, data):
        """
        Internal fit.

        Parameters
        ----------
        data : pandas.DataFrame
            Input data

        Returns
        -------
        self : an instance of self
        """

        # Select target and feature variables
        y = data[self._task.target]
        if len(self._task.features) > 0:
            X = data[self._task.features]
            # TODO how to handle exogenous variables
            raise NotImplementedError()

        # Set up window roller
        fh = self._task.fh
        rw = RollingWindowSplit(window_length=self.window_length, fh=fh)
        self.rw = rw

        # Unnest target series
        yt = y.iloc[0]
        index = np.arange(len(yt))

        # Transform target series into tabular format using rolling window splits
        xs = []
        ys = []
        for feature_window, target_window in rw.split(index):
            x = yt[feature_window]
            y = yt[target_window]
            xs.append(x)
            ys.append(y)

        # Construct nested pandas DataFrame for X
        X = pd.DataFrame(pd.Series([x for x in np.array(xs)]))
        Y = np.array(ys)

        # Clone estimators, one for each step in the forecasting horizon
        n_steps = len(fh)
        self.estimators = [clone(self._estimator) for _ in range(n_steps)]

        # Iterate over estimators/forecast horizon
        for estimator, y in zip(self.estimators, Y.T):
            y = pd.Series(y)
            estimator.fit(X, y)
            self.estimators_.append(estimator)

        # Save the last window-length number of observations for predicting
        self.window_length_ = rw.get_window_length()
        self._last_window = yt.iloc[-self.window_length_:]

        return self

    def predict(self, data=None):
        """
        Predict.

        Parameters
        ----------
        data : pandas.DataFrame, shape=[n_obs, n_vars], optional (default=None)
            An optional 2-d dataframe of exogenous variables. If provided, these
            variables are used as additional features in the regression
            operation. This should not include a constant or trend. Note that if
            provided, the forecaster must also have been fitted on the exogenous
            features.

        Returns
        -------
        y_pred : pandas.Series
            Series of predicted values.
        """

        fh = self._task.fh

        if data is not None:
            # TODO handle exog data
            raise NotImplementedError()

        # Predict using last window (single row) and fitted estimators
        x = pd.DataFrame(pd.Series([self._last_window]))
        y_pred = np.zeros(len(fh))

        # Iterate over estimators/forecast horizon
        for i, estimator in enumerate(self.estimators_):
            y_pred[i] = estimator.predict(x)

        # Add name and predicted index
        index = self._last_window.index[-1] + fh
        name = self._last_window.name
        return pd.Series(y_pred, name=name, index=index)

=======
class TSRStrategy(BaseStrategy):
    """Strategies for Time Series Regression
    """
    def __init__(self, *args, **kwargs):
        super().__init__(*args, **kwargs)
        self._case = "TSR"
        if 'name' in kwargs:
            self._name = kwargs['name']
        else:
            self._name = self._estimator.__class__.__name__
>>>>>>> a8db6cda
<|MERGE_RESOLUTION|>--- conflicted
+++ resolved
@@ -4,7 +4,6 @@
 
 import numpy as np
 import pandas as pd
-<<<<<<< HEAD
 from sklearn.base import _pprint
 from sklearn.base import BaseEstimator
 from sklearn.base import ClassifierMixin
@@ -18,7 +17,6 @@
 from .classifiers.base import BaseClassifier
 from .forecasting.base import BaseForecaster
 from .regressors.base import BaseRegressor
-from .pipeline import TSPipeline
 from sktime.utils.transformations import RollingWindowSplit
 from .utils.validation import validate_fh
 
@@ -39,15 +37,6 @@
 
 CASES = ("TSR", "TSC", "Forecasting")
 
-=======
-import numpy as np
-from sklearn.base import BaseEstimator
-from sklearn.base import _pprint
-import os
-import pickle
-
-__all__ = ['TSCTask', 'ForecastingTask', 'TSCStrategy', 'TSRStrategy']
->>>>>>> a8db6cda
 
 class BaseTask:
     """
@@ -57,7 +46,6 @@
     target variable which to fit the data to and additional necessary
     instructions on how to fit and predict.
 
-<<<<<<< HEAD
     Implements attributes and operations shared by all tasks,
     including compatibility checks between the concrete task type and
     passed metadata.
@@ -85,41 +73,11 @@
     def target(self):
         """
         Make attributes read-only.
-=======
-class BaseTask:
-    """An object that encapsulates meta-data and instructions on how to derive the target/label for the time-series
-    prediction/supervised learning task.
-    Parameters
-    ----------
-    metadata : pd.DataFrame
-        Contains the metadata that the task is expected to work with.
-    target : string
-        The column header for the target variable to be predicted.
-    features : list of string
-        The column header for the target variable to be predicted.
-        If omitted, every column apart from target would be a feature.
-    """
-    def __init__(self, target, features=None, metadata=None):
-
-        # TODO input checks
-        # TODO use metadata object from extended data container
-        self._target = target
-        self._features = features if features is None else pd.Index(features)
-        self._metadata = None
-
-        if metadata is not None:
-            self.set_metadata(metadata)
-
-    @property
-    def target(self):
-        """Expose the private variable _target in a controlled way
->>>>>>> a8db6cda
         """
         return self._target
 
     @property
     def features(self):
-<<<<<<< HEAD
         """
         Make attributes read-only.
         """
@@ -132,92 +90,11 @@
         """
         # TODO if metadata is a mutable object itself, its contents may still be mutable
         return self._metadata
-=======
-        """Expose the private variable _features in a controlled way
-        """
-        return self._features
-
-    def __getitem__(self, key):
-        """Provide read only access via keys to the metadata of the task
-        """
-        if key not in self._metadata.keys():
-            raise KeyError()
-        return self._metadata[key]
 
     def set_metadata(self, metadata):
-
-        if not isinstance(metadata, pd.DataFrame):
-            # TODO replace whole pandas datacontainer with separated metadata container
-            raise ValueError(f'Data must be pandas dataframe, but found {type(metadata)}')
-
-        # if metadata is not already set
-        if self._metadata is None:
-            # update features if not already set
-            if self.features is None:
-                self._features = metadata.columns.drop(self.target)
-            # otherwise check against metadata columns
-            else:
-                if not np.all(self.features.isin(metadata.columns)):
-                    raise ValueError(f'Features: {self.features} cannot be found in metadata')
-
-            self._metadata = {
-                "nrow": metadata.shape[0],
-                "ncol": metadata.shape[1],
-                "target_type": {self.target: type(i) for i in metadata[self.target]},
-                "feature_type": {col: {type(i) for i in metadata[col]} for col in self.features}
-            }
-
-        # if metadata is already set, raise error
-        else:
-            raise AttributeError('Metadata is already set and can only be set once')
-
-
-class TSCTask(BaseTask):
-    """Time series classification task.
-    Parameters
-    ----------
-    metadata : pandas DataFrame
-        Meta-data
-    target : str
-        Name of target variable.
-    features : list
-        Name of feature variables.
-    """
-    def __init__(self, target, features=None, metadata=None):
-        self._case = 'TSC'
-        super(TSCTask, self).__init__(target, features=features, metadata=metadata)
-
-
-class ForecastingTask(BaseTask):
-    """Forecasting task.
-    Parameters
-    ----------
-    metadata : pandas DataFrame
-        Meta-metadata
-    target : str
-        Name of target variable.
-    pred_horizon : list
-        List of steps ahead to predict.
-    features : list
-        List of feature variables.
-    """
-    def __init__(self, target, pred_horizon, features=None, metadata=None):
-        self._case = 'forecasting'
-        self._pred_horizon = np.sort(pred_horizon)
-        super(ForecastingTask, self).__init__(target, features=features, metadata=metadata)
-
-    @property
-    def pred_horizon(self):
-        """Exposes the private variable _pred_horizon in a controlled way
-        """
-        return self._pred_horizon
->>>>>>> a8db6cda
-
-    def set_metadata(self, metadata):
         """
         Provide missing metadata information to task if not already set.
 
-<<<<<<< HEAD
         This method is especially useful in orchestration where metadata may not be
         available when specifying the task.
 
@@ -331,11 +208,6 @@
     to which to fit the data to and any additional necessary instructions on how
     to fit and predict.
 
-=======
-class BaseStrategy:
-    """A meta-estimator that employs a low level estimator to
-    perform a pescribed task
->>>>>>> a8db6cda
     Parameters
     ----------
     target : str
@@ -345,7 +217,6 @@
     metadata : pandas.DataFrame, optional (default=None)
         Contains the metadata that the task is expected to work with.
     """
-<<<<<<< HEAD
 
     def __init__(self, target, features=None, metadata=None):
         self._case = 'TSC'
@@ -381,6 +252,7 @@
 
     A task encapsulates metadata information such as the feature and target
     variable which to fit the data to and additional necessary instructions on how to fit and predict.
+
 
     Parameters
     ----------
@@ -419,52 +291,29 @@
 
     def __init__(self, estimator, name=None, check_input=True):
         self._check_estimator_compatibility(estimator)
-=======
-    def __init__(self, estimator, name=None):
-        # construct and initialize the estimator
->>>>>>> a8db6cda
+
         self._estimator = estimator
 
         self._name = estimator.__class__.__name__ if name is None else name
         self.check_input = check_input
         self._task = None
-<<<<<<< HEAD
 
     @property
     def name(self):
         """
         Makes attribute read-only.
-=======
-        self._name = name if name is not None else self.__class__.__name__
-        self._traits = {"tags": None}  # traits for matching strategies with tasks
-
-    @property
-    def name(self):
-        """Returns name of strategy
         """
         return self._name
-    @property
-    def case(self):
-        """Expose the private variable _case as read only
->>>>>>> a8db6cda
-        """
-        return self._name
 
     def __getitem__(self, key):
-        """Provide read only access via keys
-        to the private traits
-        """
-<<<<<<< HEAD
+        """
         Provide read only access via keys to the private traits
         """
-=======
->>>>>>> a8db6cda
         if key not in self._traits.keys():
             raise KeyError
         return self._traits[key]
 
     def fit(self, task, data):
-<<<<<<< HEAD
         """
         Fit the strategy to the given task and data.
 
@@ -495,7 +344,7 @@
 
     def _check_task_compatibility(self, task):
         """
-        Helper function to check compatibility of strategy with task
+        Check compatibility of task with strategy
         """
         # TODO replace by task-strategy compatibility lookup registry
         if hasattr(task, '_case'):
@@ -506,7 +355,7 @@
 
     def _check_estimator_compatibility(self, estimator):
         """
-        Helper function to check compatibility of estimator with strategy
+        Check compatibility of estimator with strategy
         """
 
         # Determine required estimator type from strategy case
@@ -523,7 +372,7 @@
             raise ValueError(f"Estimator must inherit from BaseEstimator")
 
         # If pipeline, check compatibility of final estimator
-        if isinstance(estimator, (Pipeline, TSPipeline)):
+        if isinstance(estimator, Pipeline):
             final_estimator = estimator.steps[-1][1]
             if not isinstance(final_estimator, required):
                 raise ValueError(f"Final estimator of passed pipeline estimator must be of type: {required}, "
@@ -617,47 +466,6 @@
             Dataframe with feature and target variables as specified in task passed to ``fit``.
 
 
-=======
-        """Fit the estimator according to task details
-        Parameters
-        ----------
-        task : Task
-            A task initialized with the same kind of data
-        data : pd.DataFrame
-            Training Data
-        Returns
-        -------
-        self: the instance being fitted
-            returns the predictions
-        """
-        # check task compatibility with Strategy
-        # TODO replace by task-strategy compatibility lookup registry
-        if self._case != task._case:
-            raise ValueError("Strategy <-> task mismatch: The chosen strategy is incompatible with the given task")
-
-        # update task if necessary
-        if task.features is None:
-            task.set_metadata(data)
-        self._task = task
-
-        # fit the estimator
-        try:
-            X = data[self._task.features]
-            y = data[self._task.target]
-        except KeyError:
-            raise ValueError("Task <-> data mismatch. The target/features are not in the data")
-
-        # fit the estimator
-        self._estimator.fit(X, y)
-        return self
-
-    def predict(self, data):
-        """Predict the targets for the test data
-        Parameters
-        ----------
-        data : a pandas DataFrame
-            Prediction Data
->>>>>>> a8db6cda
         Returns
         -------
         y_pred : pandas.Series
@@ -754,19 +562,13 @@
         else:
             kwargs = {}
 
-<<<<<<< HEAD
         # fit the estimator
         return self._estimator.fit(y, **kwargs)
 
     def update(self, data):
-=======
-    def get_params(self, deep=True):
-        """call get_params of the estimator
->>>>>>> a8db6cda
         """
         Update forecasts using new data.
 
-<<<<<<< HEAD
         Parameters
         ----------
         data : pandas.DataFrame
@@ -775,13 +577,8 @@
         Returns
         -------
         self : an instance of the self
-=======
-    def set_params(self, **params):
-        """Call set_params of the estimator
->>>>>>> a8db6cda
-        """
-
-<<<<<<< HEAD
+        """
+
         if self.check_input:
             self._task.check_data_compatibility(data)
 
@@ -805,66 +602,6 @@
     def predict(self, data=None):
         """
         Predict.
-=======
-    def __repr__(self):
-        class_name = self.__class__.__name__
-        estimator_name = self._estimator.__class__.__name__
-        return '%s(%s(%s))' % (class_name, estimator_name,
-                               _pprint(self.get_params(deep=False), offset=len(class_name), ),)
-
-
-    def save(self, dataset_name, cv_fold, strategies_save_dir):
-        """
-        Saves the strategy on the hard drive
-
-        Parameters
-        ----------
-        dataset_name:string
-            Name of the dataset
-        cv_fold: int
-            Number of cross validation fold on which the strategy was trained
-        strategies_save_dir: string
-            Path were the strategies will be saved
-        """
-        if strategies_save_dir is None:
-            raise ValueError('Please provide a directory for saving the strategies')
-        
-        #TODO implement check for overwriting already saved files
-        save_path = os.path.join(strategies_save_dir, dataset_name)
-        
-        if not os.path.exists(save_path):
-            os.makedirs(save_path)
-
-        #TODO pickling will not work for all strategies
-        pickle.dump(self, open(os.path.join(save_path, self._name + '_cv_fold'+str(cv_fold)+ '.p'),"wb"))
-
-    def load(self, path):
-        """
-        Load saved strategy
-
-        Parameters
-        ----------
-        path: String
-            location on disk where the strategy was saved
-        
-        Returns
-        -------
-        strategy:
-            sktime strategy
-        """
-        return pickle.load(open(path,'rb'))
-
-class TSCStrategy(BaseStrategy):
-    """Strategies for Time Series Classification
-    """
-    def __init__(self, *args, **kwargs):
-        super().__init__(*args, **kwargs)
-        self._case = "TSC"
-        if 'name' in kwargs:
-            self._name = kwargs['name']
-        else:
-            self._name = self._estimator.__class__.__name__
->>>>>>> a8db6cda
 
         Parameters
         ----------
@@ -875,7 +612,6 @@
             provided, the forecaster must also have been fitted on the exogenous
             features.
 
-<<<<<<< HEAD
         Returns
         -------
         y_pred : pandas.Series
@@ -1019,17 +755,4 @@
         # Add name and predicted index
         index = self._last_window.index[-1] + fh
         name = self._last_window.name
-        return pd.Series(y_pred, name=name, index=index)
-
-=======
-class TSRStrategy(BaseStrategy):
-    """Strategies for Time Series Regression
-    """
-    def __init__(self, *args, **kwargs):
-        super().__init__(*args, **kwargs)
-        self._case = "TSR"
-        if 'name' in kwargs:
-            self._name = kwargs['name']
-        else:
-            self._name = self._estimator.__class__.__name__
->>>>>>> a8db6cda
+        return pd.Series(y_pred, name=name, index=index)